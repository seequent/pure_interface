# -*- coding: utf-8 -*-
"""
pure_interface enforces empty functions and properties on interfaces and provides adaption and structural type checking.
"""
from __future__ import division, print_function, absolute_import

import abc
import collections
import dis
import functools
import inspect
import types
from typing import Any, Callable, List, Optional, Iterable, FrozenSet, Type, TypeVar, Tuple
import typing
import sys
import warnings
import weakref

import six

if six.PY3:
    from abc import abstractmethod, abstractproperty, abstractclassmethod, abstractstaticmethod
else:
    from abc import abstractmethod, abstractproperty


    class abstractclassmethod(classmethod):
        __isabstractmethod__ = True

        def __init__(self, callable):
            callable.__isabstractmethod__ = True
            super(abstractclassmethod, self).__init__(callable)


    class abstractstaticmethod(staticmethod):
        __isabstractmethod__ = True

        def __init__(self, callable):
            callable.__isabstractmethod__ = True
            super(abstractstaticmethod, self).__init__(callable)


__version__ = '3.5.2'


is_development = not hasattr(sys, 'frozen')
missing_method_warnings = []

if six.PY2:
    _six_ord = ord

    @six.add_metaclass(abc.ABCMeta)
    class ABC(object):
        pass
else:
    _six_ord = lambda x: x
    ABC = abc.ABC

try:
    from inspect import signature, Signature, Parameter
except ImportError:
    from funcsigs import signature, Signature, Parameter


class PureInterfaceError(Exception):
    """ All exceptions raised by this module are subclasses of this exception """
    pass


class InterfaceError(PureInterfaceError, TypeError):
    """ An error with an interface class definition or implementation"""
    pass


class AdaptionError(PureInterfaceError, ValueError):
    """ An adaption error """
    pass


def no_adaption(obj):
    return obj


PI = TypeVar('PI', bound='Interface')


class _PIAttributes(object):
    """ rather than clutter the class namespace with lots of _pi_XXX attributes, collect them all here"""
    def __init__(self, type_is_interface, abstract_properties, interface_method_signatures, interface_attribute_names):
        self.type_is_pure_interface = type_is_interface
        # abstractproperties are checked for at instantiation.
        # When concrete classes use a @property then they are removed from this set
        self.abstractproperties = frozenset(abstract_properties)
        self.interface_method_names = frozenset(interface_method_signatures.keys())  # type: FrozenSet[str]
        self.interface_attribute_names = frozenset(interface_attribute_names)  # type: FrozenSet[str]
        self.interface_method_signatures = interface_method_signatures
        self.adapters = weakref.WeakKeyDictionary()
        self.structural_subclasses = set()
        self.impl_wrapper_type = None

    @property
    def interface_names(self):
        return self.interface_method_names.union(self.interface_attribute_names)


class _ImplementationWrapper(object):
    def __init__(self, implementation, interface):
        self.__impl = implementation
        self.__interface = interface
        self.__interface_attrs = interface._pi.interface_names
        self.__interface_name = interface.__name__

    def __getattr__(self, attr):
        impl = self.__impl
        if attr in self.__interface_attrs:
            return getattr(impl, attr)
        else:
            raise AttributeError("'{}' interface has no attribute '{}'".format(self.__interface_name, attr))


def _builtin_attrs(name):
    """ These attributes are ignored when checking ABC types for emptyness.
    """
    return name in ('__doc__', '__module__', '__qualname__', '__abstractmethods__', '__dict__',
                    '__metaclass__', '__weakref__',
                    '_abc_cache', '_abc_impl', '_abc_registry', '_abc_negative_cache_version', '_abc_negative_cache',
                    '_pi', '_pi_unwrap_decorators')


def _get_pi_attribute(cls, attr_name, default=None):
    if hasattr(cls, '_pi'):
        return getattr(cls._pi, attr_name)
    else:
        return default


def _type_is_pure_interface(cls):
    """ Return True if cls is a pure interface or an empty ABC class"""
    if cls is object:
        return False
    if hasattr(cls, '_pi'):
        return cls._pi.type_is_pure_interface
    if issubclass(type(cls), abc.ABCMeta):
        for attr, value in six.iteritems(cls.__dict__):
            if _builtin_attrs(attr):
                continue
            if callable(value):
                if not _is_empty_function(value):
                    return False
            elif isinstance(value, property):
                for func in (value.fget, value.fset, value.fdel):
                    if func is not None and not _is_empty_function(func):
                        return False
        return True

    return False


def _get_abc_interface_props_and_funcs(cls):
    properties = set()
    function_sigs = {}
    if not hasattr(cls, '__abstractmethods__'):
        return properties, function_sigs
    for name in cls.__abstractmethods__:
        if _builtin_attrs(name):
            pass  # shortcut
        value = getattr(cls, name)
        if isinstance(value, (staticmethod, classmethod, types.MethodType)):
            func = six.get_method_function(value)
            function_sigs[name] = signature(func)
        elif isinstance(value, types.FunctionType):
            function_sigs[name] = signature(value)
        elif isinstance(value, property):
            properties.add(name)

    return properties, function_sigs


def _unwrap_function(func):
    """ Look for decorated functions and return the wrapped function.
    """
    while hasattr(func, '__wrapped__'):
        func = func.__wrapped__
    return func


def _is_empty_function(func, unwrap=False):
    """ Return True if func is considered empty.
     All functions with no return statement have an implicit return None - this is explicit in the code object.
    """
    if isinstance(func, (staticmethod, classmethod, types.MethodType)):
        func = six.get_method_function(func)
    if isinstance(func, property):
        func = property.fget
    if unwrap:
        func = _unwrap_function(func)
    try:
        code_obj = six.get_function_code(func)
    except AttributeError:
        # This callable is something else - assume it is OK.
        return True

    # quick check
    if code_obj.co_code == b'd\x00\x00S' and code_obj.co_consts[0] is None:
        return True
    if code_obj.co_code == b'd\x01\x00S' and code_obj.co_consts[1] is None:
        return True
    # convert bytes to instructions
    instructions = _get_instructions(code_obj)
    if len(instructions) < 2:
        return True  # this never happens as there is always the implicit return None which is 2 instructions
    assert instructions[-1].opname == 'RETURN_VALUE'  # returns TOS (top of stack)
    instruction = instructions[-2]
    if not (instruction.opname == 'LOAD_CONST' and code_obj.co_consts[instruction.arg] is None):  # TOS is None
        return False  # return is not None
    instructions = instructions[:-2]
    if len(instructions) == 0:
        return True
    # look for raise NotImplementedError
    if instructions[-1].opname == 'RAISE_VARARGS':
        # the thing we are raising should be the result of __call__  (instantiating exception object)
        if instructions[-2].opname == 'CALL_FUNCTION':
            for instr in instructions[:-2]:
                if instr.opname == 'LOAD_GLOBAL' and code_obj.co_names[instr.arg] == 'NotImplementedError':
                    return True

    return False


_Instruction = collections.namedtuple('_Instruction', ('opcode', 'opname', 'arg', 'argval'))


def _get_instructions(code_obj):
    if hasattr(dis, 'get_instructions'):
        return list(dis.get_instructions(code_obj))

    instructions = []
    instruction = None
    for byte in code_obj.co_code:
        byte = _six_ord(byte)
        if instruction is None:
            instruction = [byte]
        else:
            instruction.append(byte)
        if instruction[0] < dis.HAVE_ARGUMENT or len(instruction) == 3:
            op_code = instruction[0]
            op_name = dis.opname[op_code]
            if instruction[0] < dis.HAVE_ARGUMENT:
                instructions.append(_Instruction(op_code, op_name, None, None))
            else:
                arg = instruction[1]
                instructions.append(_Instruction(op_code, op_name, arg, arg))
            instruction = None
    return instructions


def _is_descriptor(obj):  # in our context we only care about __get__
    return hasattr(obj, '__get__')


class _ParamTypes(object):
    def __init__(self, pos_only, pos_or_kw, vararg, kw_only, varkw):
        self.pos_only = pos_only
        self.pos_or_kw = pos_or_kw
        self.vararg = vararg
        self.kw_only = kw_only
        self.varkw = varkw
        self.positional = pos_only + pos_or_kw
        self.keyword = pos_or_kw + kw_only


def _signature_info(arg_spec):
    # type: (List[Parameter]) -> _ParamTypes
    param_types = collections.defaultdict(list)
    for param in arg_spec:
        param_types[param.kind].append(param)

    return _ParamTypes(param_types[Parameter.POSITIONAL_ONLY],
                       param_types[Parameter.POSITIONAL_OR_KEYWORD],
                       param_types[Parameter.VAR_POSITIONAL],
                       param_types[Parameter.KEYWORD_ONLY],
                       param_types[Parameter.VAR_KEYWORD]
                       )


def _required_params(param_list):
    """ return params without a default"""
    # params with defaults come last
    for i, p in enumerate(param_list):
        if p.default is not Parameter.empty:
            return param_list[:i]
    # no defaults
    return param_list


def _kw_names_match(func, base):
    func_names = set(p.name for p in func)
    return all(p.name in func_names for p in base)


def _positional_args_match(func_list, base_list, vararg, base_kwo):
    # arguments are positional - so name doesn't matter
    # func may not have fewer parameters
    if len(base_list) > len(func_list):
        if not vararg:  # unless it has varargs
            return False
    # extra parameters must be have defaults (be optional)
    base_kwo = [p.name for p in base_kwo]
    for p in func_list[len(base_list):]:
        if p.default is Parameter.empty and p.name not in base_kwo:
            return False
    return True


def _pos_or_kw_args_match(func_list, base_list, base_pos_only):
    # arguments names must occur in same order
    if base_pos_only and func_list and base_list:  # some args may be positional only in base method
        func_args = [p.name for p in func_list]
        base_args = [p.name for p in base_list]
        try:
            i = func_args.index(base_args[0])
        except ValueError:
            return False
        if i > len(base_pos_only):
            return False
        func_list = func_list[i:]
    for fp, bp in zip(func_list, base_list):
        if fp.name != bp.name:
            return False
    return True


def _keyword_args_match(func_list, base_list, varkw, num_pos):
    base_args = {p.name: p for p in base_list}
    for i, fp in enumerate(func_list):
        bp = base_args.get(fp.name, None)
        if i < num_pos:  # this argument is positional
            if bp is not None:
                return False
            continue
        if bp is None:  # new arg
            if fp.default is Parameter.empty:  # arg must have a default
                return False
        elif bp.default is not Parameter.empty:  # base has default
            if fp.default is Parameter.empty:  # func must have a default
                return False
    if not varkw:
        func_args = {p.name: p for p in func_list}
        for bp in base_list:
            if bp.name not in func_args:
                return False
    return True


def _signatures_are_consistent(func_sig, base_sig):
    # type: (Signature, Signature) -> bool
    """
    :param func_sig: Signature of overriding function
    :param base_sig: Signature of base class function
    :return: True if signature of func is Liskov substitutable for base.
    """
    base = _signature_info(base_sig.parameters.values())
    func = _signature_info(func_sig.parameters.values())

    if base.vararg and not func.vararg:
        return False
    if base.varkw and not func.varkw:
        return False

    if not _positional_args_match(func.positional, base.positional, func.vararg, base.kw_only):
        return False
    if not _pos_or_kw_args_match(func.pos_or_kw, base.pos_or_kw, base.pos_only):
        return False
    n = len(base.pos_only) - len(func.pos_only)
    if not _keyword_args_match(func.keyword, base.keyword, func.varkw, n):
        return False

    return True


def _ensure_everything_is_abstract(attributes):
    # all methods and properties are abstract on a pure interface
    namespace = {}
    functions = []
    interface_method_signatures = {}
    interface_attribute_names = set()
    for name, value in six.iteritems(attributes):
        if _builtin_attrs(name):
            pass  # shortcut
        elif name == '__annotations__':
            interface_attribute_names.update(value.keys())
        elif value is None:
            interface_attribute_names.add(name)
            continue  # do not add to class namespace
        elif getattr(value, '__isabstractmethod__', False):
            if isinstance(value, (staticmethod, classmethod, types.FunctionType)):
                if isinstance(value, (staticmethod, classmethod)):
                    func = value.__func__
                else:
                    func = value
                functions.append(func)
                interface_method_signatures[name] = signature(func)
            elif isinstance(value, property):
                interface_attribute_names.add(name)
                continue  # do not add to class namespace
        elif isinstance(value, staticmethod):
            func = value.__func__
            functions.append(func)
            interface_method_signatures[name] = signature(func)
            value = abstractstaticmethod(func)
        elif isinstance(value, classmethod):
            func = value.__func__
            interface_method_signatures[name] = signature(func)
            functions.append(func)
            value = abstractclassmethod(func)
        elif isinstance(value, types.FunctionType):
            functions.append(value)
            interface_method_signatures[name] = signature(value)
            value = abstractmethod(value)
        elif isinstance(value, property):
            interface_attribute_names.add(name)
            functions.extend([value.fget, value.fset, value.fdel])  # may contain Nones
            continue  # do not add to class namespace
        else:
            raise InterfaceError('Interface class attributes must have a value of None\n{}={}'.format(name, value))
        namespace[name] = value
    return namespace, functions, interface_method_signatures, interface_attribute_names


def _check_method_signatures(attributes, clsname, interface_method_signatures):
    """ Scan attributes dict for interface method overrides and check the function signatures are consistent """
    for name, base_sig in interface_method_signatures.items():
        if name not in attributes:
            continue
        value = attributes[name]
        if not isinstance(value, (staticmethod, classmethod, types.FunctionType)):
            if _is_descriptor(value):
                continue
            else:
                raise InterfaceError('Interface method over-ridden with non-method')
        if isinstance(value, (staticmethod, classmethod)):
            func = value.__func__
        else:
            func = value
        func_sig = signature(func)
        if not _signatures_are_consistent(func_sig, base_sig):
            msg = '{module}.{clsname}.{name} arguments do not match base method'.format(
                module=attributes['__module__'], clsname=clsname, name=name)
            raise InterfaceError(msg)


def _do_missing_impl_warnings(cls, clsname):
    stacklevel = 2
    stack = inspect.stack()
    # walk up stack until we get out of pure_interface module
    while stacklevel < len(stack) and 'pure_interface' in stack[stacklevel][1]:
        stacklevel += 1
    # add extra levels for sub-meta-classes
    stack.pop(0)
    while stack and stack[0][0].f_code.co_name == '__new__':
        stacklevel += 1
        stack.pop(0)
    for method_name in cls.__abstractmethods__:
        message = 'Incomplete Implementation: {clsname} does not implement {method_name}'
        message = message.format(clsname=clsname, method_name=method_name)
        missing_method_warnings.append(message)
        warnings.warn(message, stacklevel=stacklevel)


def _structural_type_check(cls, instance):
    subclass = type(instance)
    for attr in cls._pi.interface_method_names:
        subtype_value = getattr(subclass, attr, None)
        if not callable(subtype_value):
            return False
    for attr in cls._pi.interface_attribute_names:
        if not hasattr(instance, attr):
            return False
    return True


def _class_structural_type_check(cls, subclass):
    if subclass in cls._pi.structural_subclasses:
        return True

    for attr in cls._pi.interface_method_names:
        subtype_value = getattr(subclass, attr, None)
        if not callable(subtype_value):
            return False
    for attr in cls._pi.interface_attribute_names:
        if not hasattr(subclass, attr):
            return False

    cls._pi.structural_subclasses.add(subclass)
    if is_development:
        stacklevel = 2
        stack = inspect.stack()
        while stacklevel < len(stack) and 'pure_interface' in stack[stacklevel-1][1]:
            stacklevel += 1
        warnings.warn('Class {module}.{sub_name} implements {cls_name}.\n'
                      'Consider inheriting {cls_name} or using {cls_name}.register({sub_name})'
                      .format(cls_name=cls.__name__, sub_name=subclass.__name__, module=subclass.__module__),
                      stacklevel=stacklevel)
    return True


def _get_adapter(cls, obj_type):
    # type: (Type[PI], Type[Any]) -> Optional[Callable]
    """ Returns a callable that adapts objects of type obj_type to this interface or None if no adapter exists.
    """
    adapters = {}
    candidate_interfaces = [cls] + cls.__subclasses__()
    candidate_interfaces.reverse()  # prefer this class over sub-class adapters
    for subcls in candidate_interfaces:
        if type_is_pure_interface(subcls):
            adapters.update(subcls._pi.adapters)
    if not adapters:
        return None

    for obj_class in obj_type.__mro__:
        try:
            return adapters[obj_class]
        except KeyError:
            continue
    return None


class InterfaceType(abc.ABCMeta):
    """
    Meta-Class for Interface.
    This type:
        * determines if the new class is an interface or a concrete class.
        * if the type is an interface:
            * mark all methods and properties as abstract
            * ensure all method and property bodies are empty
        * optionally check overriding method signatures match those on base class.
        * if the type is a concrete class then patch the abstract properties with AttributeProperies.
    """

    def __new__(mcs, clsname, bases, attributes, **kwargs):
        # Interface is not in globals() when we are constructing the Interface class itself.
        has_interface = any(Interface in base.mro() for base in bases) if 'Interface' in globals() else True
        if not has_interface:
            # Don't interfere if meta class is only included to permit interface inheritance,
            # but no actual interface is being used.
            cls = super(InterfaceType, mcs).__new__(mcs, clsname, bases, attributes, **kwargs)
            cls._pi = _PIAttributes(False, (), {}, ())
            return cls

        base_types = [(cls, _type_is_pure_interface(cls)) for cls in bases]
        type_is_interface = all(is_interface for cls, is_interface in base_types)

        if clsname == 'Interface' and attributes.get('__module__', '') == 'pure_interface':
            type_is_interface = True
        if len(bases) > 1 and bases[0] is object:
            warnings.warn('object should come after {} in base list of {}. '
                          'Fixing inconsistent MRO is deprecated'.format(bases[1].__name__, clsname))
            bases = bases[1:]  # create a consistent MRO order
            base_types = base_types[1:]

        interface_method_signatures = dict()
        interface_attribute_names = set()
        abstract_properties = set()
        for i in range(len(bases)-1, -1, -1):  # start at back end
            base, base_is_interface = base_types[i]
            if base is object:
                continue
            base_abstract_properties = _get_pi_attribute(base, 'abstractproperties', set())
            abstract_properties.update(base_abstract_properties)
            if base_is_interface:
                if hasattr(base, '_pi'):
                    method_signatures = _get_pi_attribute(base, 'interface_method_signatures', {})
                    attribute_names = _get_pi_attribute(base, 'interface_attribute_names', set())
                else:
                    attribute_names, method_signatures = _get_abc_interface_props_and_funcs(base)
                interface_method_signatures.update(method_signatures)
                interface_attribute_names.update(attribute_names)
            elif is_development and not issubclass(base, Interface):
                _check_method_signatures(base.__dict__, base.__name__, interface_method_signatures)

        if is_development:
            _check_method_signatures(attributes, clsname, interface_method_signatures)

        if type_is_interface:
            if 'PureInterface' in [b.__name__ for b in bases]:
                warnings.warn('PureInterface class has been renamed to Interface.')
            if clsname == 'Interface' and attributes.get('__module__', '') == 'pure_interface':
                namespace = attributes
                functions = []
                method_signatures = {}
                attribute_names = set()
            else:
                namespace, functions, method_signatures, attribute_names = _ensure_everything_is_abstract(attributes)
            partial_implementation = False
            interface_method_signatures.update(method_signatures)
            interface_attribute_names.update(attribute_names)
            abstract_properties.update(interface_attribute_names)
            unwrap = getattr(mcs, '_pi_unwrap_decorators', False)
            for func in functions:
                if func is None:
                    continue
                if not _is_empty_function(func, unwrap):
                    raise InterfaceError('Function "{}" is not empty.\n'
                                         'Did you forget to inherit from object to make the class concrete?'.format(func.__name__))
        else:  # concrete sub-type
            namespace = attributes
            class_properties = set()
            for bt, is_interface in base_types:
                if not is_interface:
                    class_properties |= set(k for k, v in bt.__dict__.items() if _is_descriptor(v))
            class_properties |= set(k for k, v in namespace.items() if _is_descriptor(v))
            abstract_properties.difference_update(class_properties)
            partial_implementation = 'pi_partial_implementation' in namespace
            if partial_implementation:
                value = namespace.pop('pi_partial_implementation')
                if not value:
                    warnings.warn('Partial implementation is indicated by presence of '
                                  'pi_partial_implementation attribute, not it''s value')

        # create class
        cls = super(InterfaceType, mcs).__new__(mcs, clsname, bases, namespace, **kwargs)
        cls._pi = _PIAttributes(type_is_interface, abstract_properties,
                                interface_method_signatures, interface_attribute_names)

        # warnings
        if not type_is_interface and is_development and cls.__abstractmethods__ and not partial_implementation:
            _do_missing_impl_warnings(cls, clsname)

        return cls

    def __call__(cls, *args, **kwargs):
        """ Check that abstract properties are created in constructor """
        if cls._pi.type_is_pure_interface:
            raise InterfaceError('Interfaces cannot be instantiated')
        self = super(InterfaceType, cls).__call__(*args, **kwargs)
        for attr in cls._pi.abstractproperties:
            if not (hasattr(cls, attr) or hasattr(self, attr)):
                # check for attribute on class first so that properties are not run.
                raise InterfaceError('{}.__init__ does not create required attribute "{}"'.format(cls.__name__, attr))
        return self

    def __dir__(cls):
        listing = set(cls._pi.interface_attribute_names)
        for base in cls.mro():
            listing.update(base.__dict__.keys())
        listing = sorted(listing)
        return listing

    def provided_by(cls, obj, allow_implicit=True):
        if not cls._pi.type_is_pure_interface:
            raise InterfaceError('provided_by() can only be called on interfaces')
        if isinstance(obj, cls):
            return True
        if not allow_implicit:
            return False
        if _class_structural_type_check(cls, type(obj)):
            return True
        return _structural_type_check(cls, obj)

    def interface_only(cls, implementation):
        if cls._pi.impl_wrapper_type is None:
            type_name = '_{}Only'.format(cls.__name__)
            attributes = {'__module__': cls.__module__}
            cls._pi.impl_wrapper_type = type(type_name, (_ImplementationWrapper,), attributes)
            abc.ABCMeta.register(cls, cls._pi.impl_wrapper_type)
        return cls._pi.impl_wrapper_type(implementation, cls)

    def adapt(cls, obj, allow_implicit=False, interface_only=None):
        if interface_only is None:
            interface_only = is_development
        if InterfaceType.provided_by(cls, obj, allow_implicit=allow_implicit):
            adapter = no_adaption
        else:
            adapter = _get_adapter(cls, type(obj))
            if adapter is None:
                raise AdaptionError('Cannot adapt {} to {}'.format(obj, cls.__name__))

        adapted = adapter(obj)
        if not InterfaceType.provided_by(cls, adapted, allow_implicit):
            raise AdaptionError('Adapter {} does not implement interface {}'.format(adapter, cls.__name__))
        if interface_only:
            adapted = InterfaceType.interface_only(cls, adapted)
        return adapted

    def adapt_or_none(cls, obj, allow_implicit=False, interface_only=None):
        try:
            return InterfaceType.adapt(cls, obj, allow_implicit=allow_implicit, interface_only=interface_only)
        except AdaptionError:
            return None

    def can_adapt(cls, obj, allow_implicit=False):
        try:
            InterfaceType.adapt(cls, obj, allow_implicit=allow_implicit)
        except AdaptionError:
            return False
        return True

    def filter_adapt(cls, objects, allow_implicit=False, interface_only=None):
        for obj in objects:
            try:
                f = InterfaceType.adapt(cls, obj, allow_implicit=allow_implicit, interface_only=interface_only)
            except AdaptionError:
                continue
            yield f

    def optional_adapt(cls, obj, allow_implicit=False, interface_only=None):
        if obj is None:
            return None
        return InterfaceType.adapt(cls, obj, allow_implicit=allow_implicit, interface_only=interface_only)


@six.add_metaclass(InterfaceType)
class Interface(ABC):
    # These methods don't need to be here, as they would resolve to the meta-class methods anyway.
    # However including them here means we can add type hints that would otherwise be ambiguous on the meta-class.

    @classmethod
    def provided_by(cls, obj, allow_implicit=True):
        # type: (Any, bool) -> bool
        """ Returns True if obj provides this interface.
        provided_by(cls, obj) is equivalent to isinstance(obj, cls) unless allow_implicit is True
        If allow_implicit is True then returns True if interface duck-type check passes.
        Returns False otherwise.
        """
        return InterfaceType.provided_by(cls, obj, allow_implicit=allow_implicit)

    @classmethod
    def interface_only(cls, implementation):
        # type: (Type[PI], PI) -> PI
        """ Returns a wrapper around implementation that provides ONLY this interface. """
        return InterfaceType.interface_only(cls, implementation)

    @classmethod
    def adapt(cls, obj, allow_implicit=False, interface_only=None):
        # type: (Type[PI], Any, bool, Optional[bool]) -> PI
        """ Adapts obj to interface, returning obj if to_interface.provided_by(obj, allow_implicit) is True
        and raising ValueError if no adapter is found
        If interface_only is True, or interface_only is None and is_development is True then the
        returned object is wrapped by an object that only provides the methods and properties defined by to_interface.
        """
        return InterfaceType.adapt(cls, obj, allow_implicit=allow_implicit, interface_only=interface_only)

    @classmethod
    def adapt_or_none(cls, obj, allow_implicit=False, interface_only=None):
        # type: (Type[PI], Any, bool, Optional[bool]) -> Optional[PI]
        """ Adapt obj to to_interface or return None if adaption fails """
        return InterfaceType.adapt_or_none(cls, obj, allow_implicit=allow_implicit, interface_only=interface_only)

    @classmethod
    def can_adapt(cls, obj, allow_implicit=False):
        # type: (Any, bool) -> bool
        """ Returns True if adapt(obj, allow_implicit) will succeed."""
        return InterfaceType.can_adapt(cls, obj, allow_implicit=allow_implicit)

    @classmethod
    def filter_adapt(cls, objects, allow_implicit=False, interface_only=None):
        # type: (Type[PI], Iterable[Any], bool, Optional[bool]) -> Iterable[PI]
        """ Generates adaptions of the given objects to this interface.
        Objects that cannot be adapted to this interface are silently skipped.
        """
        return InterfaceType.filter_adapt(cls, objects, allow_implicit=allow_implicit,
                                          interface_only=interface_only)

    @classmethod
    def optional_adapt(cls, obj, allow_implicit=False, interface_only=None):
        # type: (Type[PI], Any, bool, Optional[bool]) -> Optional[PI]
        """ Adapt obj to to_interface or return None if adaption fails """
        return InterfaceType.optional_adapt(cls, obj, allow_implicit=allow_implicit, interface_only=interface_only)


class PureInterface(Interface):
    # class for backwards compatibility
    pass


<<<<<<< HEAD
class Concrete(object):
    """
    Inheriting from object to define an implementation technically creates an inconsistent MRO.  This is handled by
    the InterfaceType meta-class by removing object from the front of the bases list.
    However static checkers such as mypy will complain.  To get around this, use this class instead

        class Implemenation(Concrete, Interface):
    """
    pass


=======
>>>>>>> 2342143b
# adaption
def adapts(from_type, to_interface=None):
    # type: (Any, Type[PI]) -> Callable[[Any], Any]
    """Class or function decorator for declaring an adapter from a type to an interface.
    E.g.
        @adapts(MyClass, MyInterface)
        def interface_factory(obj):
            ....

    If decorating a class to_interface may be None to use the first interface in the class's MRO.
    E.g.
        @adapts(MyClass)
        class MyClassToInterfaceAdapter(MyInterface, object):
            def __init__(self, obj):
                ....
            ....
        will adapt MyClass to MyInterface using MyClassToInterfaceAdapter
    """

    def decorator(cls):
        if to_interface is None:
            interfaces = get_type_interfaces(cls)
            if interfaces:
                interface = interfaces[0]
            elif isinstance(cls, type):
                raise InterfaceError('Class {} does not provide any interfaces'.format(cls.__name__))
            else:
                raise InterfaceError('to_interface must be specified when decorating non-classes')
        else:
            interface = to_interface
        register_adapter(cls, from_type, interface)
        return cls

    return decorator


def register_adapter(adapter, from_type, to_interface):
    # type: (Callable, Any, Type[Interface]) -> None
    """ Registers adapter to convert instances of from_type to objects that provide to_interface
    for the to_interface.adapt() method.

    :param adapter: callable that takes an instance of from_type and returns an object providing to_interface.
    :param from_type: a type to adapt from
    :param to_interface: a (non-concrete) Interface subclass to adapt to.
    """
    if not callable(adapter):
        raise AdaptionError('adapter must be callable')
    if not isinstance(from_type, type):
        raise AdaptionError('{} must be a type'.format(from_type))
    if not (isinstance(to_interface, type) and _get_pi_attribute(to_interface, 'type_is_pure_interface', False)):
        raise AdaptionError('{} is not an interface'.format(to_interface))
    adapters = _get_pi_attribute(to_interface, 'adapters')
    if from_type in adapters:
        raise AdaptionError('{} already has an adapter to {}'.format(from_type, to_interface))

    adapters[from_type] = adapter


class AdapterTracker(object):
    """ The idiom of checking if `x is b` is broken for adapted objects because a new adapter is potentially
    instantiated each time x or b is adapted.  Also in some context we adapt the same objects many times and don't
    want the overhead of lots of copies.  This class provides adapt() and adapt_or_none() methods that track adaptions.
    Thus if `x is b` is `True` then `adapter.adapt(x, I) is adapter.adapt(b, I)` is `True`.
    """
    def __init__(self, mapping_factory=dict):
        self._factory = mapping_factory
        self._adapters = mapping_factory()

    def adapt(self, obj, interface):
        """ Adapts `obj` to `interface`"""
        try:
            return self._adapters[interface][obj]
        except KeyError:
            return self._adapt(obj, interface)

    def adapt_or_none(self, obj, interface):
        """ Adapt obj to interface returning None on failure."""
        try:
            return self.adapt(obj, interface)
        except ValueError:
            return None

    def clear(self):
        """ Clears the cached adapters."""
        self._adapters = self._factory()

    def _adapt(self, obj, interface):
        adapted = interface.adapt(obj)
        try:
            adapters = self._adapters[interface]
        except KeyError:
            adapters = self._adapters[interface] = self._factory()
        adapters[obj] = adapted
        return adapted


def type_is_pure_interface(cls):
    # type: (Type[Any]) -> bool
    """ Return True if cls is a pure interface"""
    try:
        if not issubclass(cls, Interface):
            return False
    except TypeError:  # handle non-classes
        return False
    return _get_pi_attribute(cls, 'type_is_pure_interface', False)


def get_type_interfaces(cls):
    # type: (Type[Any]) -> List[Type[Interface]]
    """ Returns all interfaces in the cls mro including cls itself if it is an interface """
    try:
        bases = cls.mro()
    except AttributeError:  # handle non-classes
        return []
    return [base for base in bases if type_is_pure_interface(base) and base is not Interface]


def get_interface_names(interface):
    # type: (Type[Interface]) -> FrozenSet[str]
    """ returns a frozen set of names (methods and attributes) defined by the interface.
    if interface is not a Interface subtype then an empty set is returned.
    """
    if type_is_pure_interface(interface):
        return _get_pi_attribute(interface, 'interface_names')
    else:
        return frozenset()


def get_interface_method_names(interface):
    # type: (Type[Interface]) -> FrozenSet[str]
    """ returns a frozen set of names of methods defined by the interface.
    if interface is not a Interface subtype then an empty set is returned
    """
    if type_is_pure_interface(interface):
        return _get_pi_attribute(interface, 'interface_method_names')
    else:
        return frozenset()


def get_interface_attribute_names(interface):
    # type: (Type[Interface]) -> FrozenSet[str]
    """ returns a frozen set of names of attributes defined by the interface
    if interface is not a Interface subtype then an empty set is returned
    """
    if type_is_pure_interface(interface):
        return _get_pi_attribute(interface, 'interface_attribute_names')
    else:
        return frozenset()


<<<<<<< HEAD
def get_interface_property_names(interface):
    # type: (Type[Interface]) -> FrozenSet[str]
    """ returns a frozen set of names of properties defined by the interface
    if interface is not a Interface subtype then an empty set is returned
    """
    warnings.warn('Interface no longer distinguishes between properties and attributes\n'
                  'Use get_interface_attribute_names instead', DeprecationWarning, stacklevel=2)
    if type_is_pure_interface(interface):
        return _get_pi_attribute(interface, 'interface_attribute_names')
    else:
        return frozenset()


def get_interface_properties_and_attribute_names(interface):
    # type: (Type[Interface]) -> FrozenSet[str]
    """ returns a frozen set of names of properties or attributes defined by the interface
    if interface is not a Interface subtype then an empty set is returned
    """
    warnings.warn('Interface no longer distinguishes between properties and attributes\n'
                  'Use get_interface_attribute_names instead', DeprecationWarning, stacklevel=2)
    if type_is_pure_interface(interface):
        return _get_pi_attribute(interface, 'interface_attribute_names')
    else:
        return frozenset()


=======
>>>>>>> 2342143b
def _interface_from_anno(annotation):
    """ Typically the annotation is the interface,  but if a default value of None is given the annotation is
    a typing.Union[interface, None] a.k.a. Optional[interface]. Lets be nice and support those too.
    """
    try:
        if issubclass(annotation, Interface):
            return annotation
    except TypeError:
        pass
    if hasattr(annotation, '__origin__') and hasattr(annotation, '__args__'):
        # could be a typing.Union
        if annotation.__origin__ is not typing.Union:
            return None
        for arg_type in annotation.__args__:
            try:
                if issubclass(arg_type, Interface):
                    return arg_type
            except TypeError:
                pass

    return None


def adapt_args(*func_arg, **kwarg_types):
    """ adapts arguments to the decorated function to the types given.  For example:

            @adapt_args(foo=IFoo, bar=IBar)
            def my_func(foo, bar):
                pass

        This would adapt the foo parameter to IFoo (with IFoo.optional_adapt(foo)) and bar to IBar (using IBar.adapt(bar))
        before passing them to my_func.  `None` values are never adapted, so my_func(foo, None) will work, otherwise
        AdaptionError is raised if the parameter is not adaptable.
        All arguments must be specified as keyword arguments

            @adapt_args(IFoo, IBar)   # NOT ALLOWED
            def other_func(foo, bar):
                pass

        Parameters are only adapted if not None.  This is useful for optional args:

            @adapt_args(foo=IFoo)
            def optional_func(foo=None):
                pass

        In Python 3 the types can be taken from the annotations.  Optional[interface] is supported too.

            @adapt_args
            def my_func(foo: IFoo, bar: Optional[IBar] = None):
                pass

    """
    def decorator(func):
        @functools.wraps(func)
        def wrapped(*args, **kwargs):
            adapted_kwargs = inspect.getcallargs(func, *args, **kwargs)
            for name, interface in kwarg_types.items():
                kwarg = adapted_kwargs.get(name, None)
                adapted_kwargs[name] = InterfaceType.optional_adapt(interface, kwarg)

            return func(**adapted_kwargs)
        return wrapped

    if func_arg:
        if len(func_arg) != 1:
            raise AdaptionError('Only one posititional argument permitted')
        if not isinstance(func_arg[0], types.FunctionType):
            raise AdaptionError('Positional argument must be a function (to decorate)')
        if kwarg_types:
            raise AdaptionError('keyword parameters not permitted with positional argument')
        funcn = func_arg[0]
        annotations = typing.get_type_hints(funcn)
        if annotations is None:
            annotations = {}
        if not annotations:
            warnings.warn('No annotations for {}. '
                          'Add annotations or pass explicit argument types to adapt_args'.format(funcn.__name__),
                          stacklevel=2)
        for key, anno in annotations.items():
            i_face = _interface_from_anno(anno)
            if i_face is not None:
                kwarg_types[key] = i_face
        return decorator(funcn)

    for key, i_face in kwarg_types.items():
        try:
            can_adapt = issubclass(i_face, Interface)
        except TypeError:
            can_adapt = False
        if not can_adapt:
            raise AdaptionError('adapt_args parameter values must be subtypes of Interface')
    return decorator


try:
    import dataclasses

    def _get_interface_annotions(cls):
        annos = collections.OrderedDict()
        for subcls in get_type_interfaces(cls)[::-1]:
            sc_annos = typing.get_type_hints(subcls)
            sc_names = get_interface_attribute_names(subcls)
            for key, value in sc_annos.items():  # sc_annos has the correct ordering
                if key in sc_names:
                    annos[key] = sc_annos[key]
        return annos

    def dataclass(_cls=None, init=True, repr=True, eq=True, order=False,
                  unsafe_hash=False, frozen=False):
        """Returns the same class as was passed in, with dunder methods
        added based on the fields defined in the class.

        Examines PEP 526 __annotations__ to determine fields.

        If init is true, an __init__() method is added to the class. If
        repr is true, a __repr__() method is added. If order is true, rich
        comparison dunder methods are added. If unsafe_hash is true, a
        __hash__() method function is added. If frozen is true, fields may
        not be assigned to after instance creation.
        """

        def wrap(cls):
            # dataclasses only operates on annotations in the current class
            # get all interface attributes and add them to this class
            interface_annos = _get_interface_annotions(cls)
            annos = cls.__dict__.get('__annotations__', {})
            interface_annos.update(annos)
            cls.__annotations__ = interface_annos
            return dataclasses._process_class(cls, init, repr, eq, order, unsafe_hash, frozen)

        # See if we're being called as @dataclass or @dataclass().
        if _cls is None:
            # We're called with parens.
            return wrap
        # We're called as @dataclass without parens.
        return wrap(_cls)

except ImportError:
    pass<|MERGE_RESOLUTION|>--- conflicted
+++ resolved
@@ -773,20 +773,6 @@
     pass
 
 
-<<<<<<< HEAD
-class Concrete(object):
-    """
-    Inheriting from object to define an implementation technically creates an inconsistent MRO.  This is handled by
-    the InterfaceType meta-class by removing object from the front of the bases list.
-    However static checkers such as mypy will complain.  To get around this, use this class instead
-
-        class Implemenation(Concrete, Interface):
-    """
-    pass
-
-
-=======
->>>>>>> 2342143b
 # adaption
 def adapts(from_type, to_interface=None):
     # type: (Any, Type[PI]) -> Callable[[Any], Any]
@@ -937,35 +923,6 @@
         return frozenset()
 
 
-<<<<<<< HEAD
-def get_interface_property_names(interface):
-    # type: (Type[Interface]) -> FrozenSet[str]
-    """ returns a frozen set of names of properties defined by the interface
-    if interface is not a Interface subtype then an empty set is returned
-    """
-    warnings.warn('Interface no longer distinguishes between properties and attributes\n'
-                  'Use get_interface_attribute_names instead', DeprecationWarning, stacklevel=2)
-    if type_is_pure_interface(interface):
-        return _get_pi_attribute(interface, 'interface_attribute_names')
-    else:
-        return frozenset()
-
-
-def get_interface_properties_and_attribute_names(interface):
-    # type: (Type[Interface]) -> FrozenSet[str]
-    """ returns a frozen set of names of properties or attributes defined by the interface
-    if interface is not a Interface subtype then an empty set is returned
-    """
-    warnings.warn('Interface no longer distinguishes between properties and attributes\n'
-                  'Use get_interface_attribute_names instead', DeprecationWarning, stacklevel=2)
-    if type_is_pure_interface(interface):
-        return _get_pi_attribute(interface, 'interface_attribute_names')
-    else:
-        return frozenset()
-
-
-=======
->>>>>>> 2342143b
 def _interface_from_anno(annotation):
     """ Typically the annotation is the interface,  but if a default value of None is given the annotation is
     a typing.Union[interface, None] a.k.a. Optional[interface]. Lets be nice and support those too.
